[workspace]
resolver = "2"
members = [
    "pallets/executive",
    "pallets/system",
    "pallets/dactr",
    "pallets/bridges/nomad/updater-manager",
    "pallets/bridges/nomad/home",
    "pallets/bridges/nomad/da-bridge",
    "runtime",
    "node",
]


[patch."https://github.com/paritytech/substrate.git"]
frame-executive = { path = "pallets/executive" }
frame-system = { path = "pallets/system" }
frame-system-benchmarking = { path = "pallets/system/benchmarking" }
frame-system-rpc-runtime-api = { path = "pallets/system/rpc/runtime-api" }

[patch.crates-io]
# Customized Local pallets
frame-executive = { path = "pallets/executive" }
frame-system = { path = "pallets/system" }
frame-system-rpc-runtime-api = { path = "pallets/system/rpc/runtime-api" }
frame-system-benchmarking = { path = "pallets/system/benchmarking" }

# DA Primitives
avail-core = { version = "0.5", git = "https://github.com/availproject/avail-core", branch = "main" }
kate = { version = "0.8", git = "https://github.com/availproject/avail-core", branch = "main" }
kate-recovery = { version = "0.9", git = "https://github.com/availproject/avail-core", branch = "main" }

# Nomad
nomad-signature = { version = "0.1", git = "https://github.com/availproject/avail-core", branch = "main" }
nomad-merkle = { version = "0.1", git = "https://github.com/availproject/avail-core", branch = "main" }
nomad-base = { version = "0.1", git = "https://github.com/availproject/avail-core", branch = "main" }
nomad-core = { version = "0.1", git = "https://github.com/availproject/avail-core", branch = "main" }

# Other stuff
uint = { git = "https://github.com/paritytech/parity-common.git", tag = "rlp-v0.5.2" }
rlp = { git = "https://github.com/paritytech/parity-common.git", tag = "rlp-v0.5.2" }

# Substrate  (polkadot-v1.0.0).
binary-merkle-tree = { git = "https://github.com/paritytech/substrate.git/", branch = "polkadot-v1.0.0" }
sc-cli = { git = "https://github.com/paritytech/substrate.git", branch = "polkadot-v1.0.0" }
sp-core = { git = "https://github.com/paritytech/substrate.git", branch = "polkadot-v1.0.0" }
sp-io = { git = "https://github.com/paritytech/substrate.git", branch = "polkadot-v1.0.0" }
sp-std = { git = "https://github.com/paritytech/substrate.git", branch = "polkadot-v1.0.0" }
sc-executor = { git = "https://github.com/paritytech/substrate.git", branch = "polkadot-v1.0.0" }
sc-service = { git = "https://github.com/paritytech/substrate.git", branch = "polkadot-v1.0.0" }
sc-telemetry = { git = "https://github.com/paritytech/substrate.git", branch = "polkadot-v1.0.0" }
sc-keystore = { git = "https://github.com/paritytech/substrate.git", branch = "polkadot-v1.0.0" }
sc-transaction-pool = { git = "https://github.com/paritytech/substrate.git", branch = "polkadot-v1.0.0" }
sc-transaction-pool-api = { git = "https://github.com/paritytech/substrate.git", branch = "polkadot-v1.0.0" }
sp-consensus = { git = "https://github.com/paritytech/substrate.git", branch = "polkadot-v1.0.0" }
sc-consensus = { git = "https://github.com/paritytech/substrate.git", branch = "polkadot-v1.0.0" }
sp-consensus-grandpa = { git = "https://github.com/paritytech/substrate.git", branch = "polkadot-v1.0.0" }
sc-client-api = { git = "https://github.com/paritytech/substrate.git", branch = "polkadot-v1.0.0" }
sc-client-db = { git = "https://github.com/paritytech/substrate.git", branch = "polkadot-v1.0.0" }
sp-runtime = { git = "https://github.com/paritytech/substrate.git", branch = "polkadot-v1.0.0" }
sp-runtime-interface = { git = "https://github.com/paritytech/substrate.git", branch = "polkadot-v1.0.0" }
sp-timestamp = { git = "https://github.com/paritytech/substrate.git", branch = "polkadot-v1.0.0" }
sp-version = { git = "https://github.com/paritytech/substrate.git", branch = "polkadot-v1.0.0" }
sp-arithmetic = { git = "https://github.com/paritytech/substrate.git", branch = "polkadot-v1.0.0" }
sp-authority-discovery = { git = "https://github.com/paritytech/substrate.git", branch = "polkadot-v1.0.0" }
sc-authority-discovery = { git = "https://github.com/paritytech/substrate.git", branch = "polkadot-v1.0.0" }
sp-consensus-babe = { git = "https://github.com/paritytech/substrate.git", branch = "polkadot-v1.0.0" }
sp-inherents = { git = "https://github.com/paritytech/substrate.git", branch = "polkadot-v1.0.0" }
sp-offchain = { git = "https://github.com/paritytech/substrate.git", branch = "polkadot-v1.0.0" }
sp-session = { git = "https://github.com/paritytech/substrate.git", branch = "polkadot-v1.0.0" }
sp-staking = { git = "https://github.com/paritytech/substrate.git", branch = "polkadot-v1.0.0" }
sp-transaction-pool = { git = "https://github.com/paritytech/substrate.git", branch = "polkadot-v1.0.0" }
sp-transaction-storage-proof = { git = "https://github.com/paritytech/substrate.git", branch = "polkadot-v1.0.0" }
sp-keystore = { git = "https://github.com/paritytech/substrate.git", branch = "polkadot-v1.0.0" }
sp-state-machine = { git = "https://github.com/paritytech/substrate.git", branch = "polkadot-v1.0.0" }
sp-statement-store = { git = "https://github.com/paritytech/substrate.git", branch = "polkadot-v1.0.0" }
sp-trie = { git = "https://github.com/paritytech/substrate.git", branch = "polkadot-v1.0.0" }
sp-externalities = { git = "https://github.com/paritytech/substrate.git", branch = "polkadot-v1.0.0" }
sp-npos-elections = { git = "https://github.com/paritytech/substrate.git", branch = "polkadot-v1.0.0" }
sc-consensus-babe = { git = "https://github.com/paritytech/substrate.git", branch = "polkadot-v1.0.0" }
sc-consensus-epochs = { git = "https://github.com/paritytech/substrate.git", branch = "polkadot-v1.0.0" }
sc-consensus-babe-rpc = { git = "https://github.com/paritytech/substrate.git", branch = "polkadot-v1.0.0" }
sc-network = { git = "https://github.com/paritytech/substrate.git", branch = "polkadot-v1.0.0" }
sc-network-common = { git = "https://github.com/paritytech/substrate.git", branch = "polkadot-v1.0.0" }
sc-network-sync = { git = "https://github.com/paritytech/substrate.git", branch = "polkadot-v1.0.0" }
sc-chain-spec = { git = "https://github.com/paritytech/substrate.git", branch = "polkadot-v1.0.0" }
sc-consensus-slots = { git = "https://github.com/paritytech/substrate.git", branch = "polkadot-v1.0.0" }
sp-keyring = { git = "https://github.com/paritytech/substrate.git", branch = "polkadot-v1.0.0" }
sp-tracing = { git = "https://github.com/paritytech/substrate.git", branch = "polkadot-v1.0.0" }
sp-weights = { git = "https://github.com/paritytech/substrate.git", branch = "polkadot-v1.0.0" }
sc-sysinfo = { git = "https://github.com/paritytech/substrate.git", branch = "polkadot-v1.0.0" }

## Frame
<<<<<<< HEAD
frame-executive = { git = "https://github.com/paritytech/substrate.git", branch = "polkadot-v0.9.37" }
frame-support = { git = "https://github.com/paritytech/substrate.git", branch = "polkadot-v0.9.37" }
frame-try-runtime = { git = "https://github.com/paritytech/substrate.git", branch = "polkadot-v0.9.37" }
pallet-balances = { git = "https://github.com/paritytech/substrate.git", branch = "polkadot-v0.9.37" }
pallet-session = { git = "https://github.com/paritytech/substrate.git", branch = "polkadot-v0.9.37" }
pallet-im-online = { git = "https://github.com/paritytech/substrate.git", branch = "polkadot-v0.9.37" }
pallet-grandpa = { git = "https://github.com/paritytech/substrate.git", branch = "polkadot-v0.9.37" }
pallet-timestamp = { git = "https://github.com/paritytech/substrate.git", branch = "polkadot-v0.9.37" }
pallet-transaction-payment = { git = "https://github.com/paritytech/substrate.git", branch = "polkadot-v0.9.37" }
pallet-staking = { git = "https://github.com/paritytech/substrate.git", branch = "polkadot-v0.9.37" }
pallet-staking-reward-curve = { git = "https://github.com/paritytech/substrate.git", branch = "polkadot-v0.9.37" }
pallet-utility = { git = "https://github.com/paritytech/substrate.git", branch = "polkadot-v0.9.37" }
pallet-scheduler = { git = "https://github.com/paritytech/substrate.git", branch = "polkadot-v0.9.37" }
pallet-babe = { git = "https://github.com/paritytech/substrate.git", branch = "polkadot-v0.9.37" }
pallet-authorship = { git = "https://github.com/paritytech/substrate.git", branch = "polkadot-v0.9.37" }
pallet-indices = { git = "https://github.com/paritytech/substrate.git", branch = "polkadot-v0.9.37" }
pallet-offences = { git = "https://github.com/paritytech/substrate.git", branch = "polkadot-v0.9.37" }
pallet-treasury = { git = "https://github.com/paritytech/substrate.git", branch = "polkadot-v0.9.37" }
pallet-collective = { git = "https://github.com/paritytech/substrate.git", branch = "polkadot-v0.9.37" }
pallet-bounties = { git = "https://github.com/paritytech/substrate.git", branch = "polkadot-v0.9.37" }
pallet-sudo = { git = "https://github.com/paritytech/substrate.git", branch = "polkadot-v0.9.37" }
pallet-authority-discovery = { git = "https://github.com/paritytech/substrate.git", branch = "polkadot-v0.9.37" }
pallet-tips = { git = "https://github.com/paritytech/substrate.git", branch = "polkadot-v0.9.37" }
pallet-membership = { git = "https://github.com/paritytech/substrate.git", branch = "polkadot-v0.9.37" }
pallet-elections-phragmen = { git = "https://github.com/paritytech/substrate.git", branch = "polkadot-v0.9.37" }
pallet-bags-list = { git = "https://github.com/paritytech/substrate.git", branch = "polkadot-v0.9.37" }
pallet-election-provider-multi-phase = { git = "https://github.com/paritytech/substrate.git", branch = "polkadot-v0.9.37" }
frame-election-provider-support = { git = "https://github.com/paritytech/substrate.git", branch = "polkadot-v0.9.37" }
pallet-democracy = { git = "https://github.com/paritytech/substrate.git", branch = "polkadot-v0.9.37" }
pallet-mmr = { git = "https://github.com/paritytech/substrate.git", branch = "polkadot-v0.9.37" }
pallet-multisig = { git = "https://github.com/paritytech/substrate.git", branch = "polkadot-v0.9.37" }
pallet-child-bounties = { git = "https://github.com/paritytech/substrate.git", branch = "polkadot-v0.9.37" }
pallet-preimage = { git = "https://github.com/paritytech/substrate.git", branch = "polkadot-v0.9.37" }
pallet-nomination-pools = { git = "https://github.com/paritytech/substrate.git", branch = "polkadot-v0.9.37" }
pallet-election-provider-support-benchmarking = { git = "https://github.com/paritytech/substrate.git", branch = "polkadot-v0.9.37" }
substrate-wasm-builder = { git = "https://github.com/paritytech/substrate.git", branch = "polkadot-v0.9.37", version = "5.0.0-dev" }

=======
frame-support = { git = "https://github.com/paritytech/substrate.git", branch = "polkadot-v1.0.0" }
frame-try-runtime = { git = "https://github.com/paritytech/substrate.git", branch = "polkadot-v1.0.0" }
pallet-balances = { git = "https://github.com/paritytech/substrate.git", branch = "polkadot-v1.0.0" }
pallet-session = { git = "https://github.com/paritytech/substrate.git", branch = "polkadot-v1.0.0" }
pallet-im-online = { git = "https://github.com/paritytech/substrate.git", branch = "polkadot-v1.0.0" }
pallet-grandpa = { git = "https://github.com/paritytech/substrate.git", branch = "polkadot-v1.0.0" }
pallet-timestamp = { git = "https://github.com/paritytech/substrate.git", branch = "polkadot-v1.0.0" }
pallet-transaction-payment = { git = "https://github.com/paritytech/substrate.git", branch = "polkadot-v1.0.0" }
pallet-staking = { git = "https://github.com/paritytech/substrate.git", branch = "polkadot-v1.0.0" }
pallet-staking-reward-curve = { git = "https://github.com/paritytech/substrate.git", branch = "polkadot-v1.0.0" }
pallet-utility = { git = "https://github.com/paritytech/substrate.git", branch = "polkadot-v1.0.0" }
pallet-scheduler = { git = "https://github.com/paritytech/substrate.git", branch = "polkadot-v1.0.0" }
pallet-babe = { git = "https://github.com/paritytech/substrate.git", branch = "polkadot-v1.0.0" }
pallet-authorship = { git = "https://github.com/paritytech/substrate.git", branch = "polkadot-v1.0.0" }
pallet-indices = { git = "https://github.com/paritytech/substrate.git", branch = "polkadot-v1.0.0" }
pallet-offences = { git = "https://github.com/paritytech/substrate.git", branch = "polkadot-v1.0.0" }
pallet-treasury = { git = "https://github.com/paritytech/substrate.git", branch = "polkadot-v1.0.0" }
pallet-collective = { git = "https://github.com/paritytech/substrate.git", branch = "polkadot-v1.0.0" }
pallet-bounties = { git = "https://github.com/paritytech/substrate.git", branch = "polkadot-v1.0.0" }
pallet-sudo = { git = "https://github.com/paritytech/substrate.git", branch = "polkadot-v1.0.0" }
pallet-authority-discovery = { git = "https://github.com/paritytech/substrate.git", branch = "polkadot-v1.0.0" }
pallet-tips = { git = "https://github.com/paritytech/substrate.git", branch = "polkadot-v1.0.0" }
pallet-membership = { git = "https://github.com/paritytech/substrate.git", branch = "polkadot-v1.0.0" }
pallet-elections-phragmen = { git = "https://github.com/paritytech/substrate.git", branch = "polkadot-v1.0.0" }
pallet-bags-list = { git = "https://github.com/paritytech/substrate.git", branch = "polkadot-v1.0.0" }
pallet-election-provider-multi-phase = { git = "https://github.com/paritytech/substrate.git", branch = "polkadot-v1.0.0" }
frame-election-provider-support = { git = "https://github.com/paritytech/substrate.git", branch = "polkadot-v1.0.0" }
pallet-democracy = { git = "https://github.com/paritytech/substrate.git", branch = "polkadot-v1.0.0" }
pallet-mmr = { git = "https://github.com/paritytech/substrate.git", branch = "polkadot-v1.0.0" }
pallet-multisig = { git = "https://github.com/paritytech/substrate.git", branch = "polkadot-v1.0.0" }
pallet-child-bounties = { git = "https://github.com/paritytech/substrate.git", branch = "polkadot-v1.0.0" }
pallet-preimage = { git = "https://github.com/paritytech/substrate.git", branch = "polkadot-v1.0.0" }
pallet-nomination-pools = { git = "https://github.com/paritytech/substrate.git", branch = "polkadot-v1.0.0" }
pallet-election-provider-support-benchmarking = { git = "https://github.com/paritytech/substrate.git", branch = "polkadot-v1.0.0" }
substrate-wasm-builder = { git = "https://github.com/paritytech/substrate.git", branch = "polkadot-v1.0.0" }
pallet-identity = { git = "https://github.com/paritytech/substrate.git", branch = "polkadot-v1.0.0" }
>>>>>>> c2a2c93d


## RPCs
sc-rpc = { git = "https://github.com/paritytech/substrate.git", branch = "polkadot-v1.0.0" }
sp-rpc = { git = "https://github.com/paritytech/substrate.git", branch = "polkadot-v1.0.0" }
sp-api = { git = "https://github.com/paritytech/substrate.git", branch = "polkadot-v1.0.0" }
sc-rpc-api = { git = "https://github.com/paritytech/substrate.git", branch = "polkadot-v1.0.0" }
sp-blockchain = { git = "https://github.com/paritytech/substrate.git", branch = "polkadot-v1.0.0" }
sp-block-builder = { git = "https://github.com/paritytech/substrate.git", branch = "polkadot-v1.0.0" }
sc-basic-authorship = { git = "https://github.com/paritytech/substrate.git", branch = "polkadot-v1.0.0" }
sc-sync-state-rpc = { git = "https://github.com/paritytech/substrate.git", branch = "polkadot-v1.0.0" }
mmr-rpc = { git = "https://github.com/paritytech/substrate.git", branch = "polkadot-v1.0.0" }

substrate-frame-rpc-system = { git = "https://github.com/paritytech/substrate.git", branch = "polkadot-v1.0.0" }
pallet-transaction-payment-rpc = { git = "https://github.com/paritytech/substrate.git", branch = "polkadot-v1.0.0" }
pallet-transaction-payment-rpc-runtime-api = { git = "https://github.com/paritytech/substrate.git", branch = "polkadot-v1.0.0" }
sc-rpc-spec-v2 = { git = "https://github.com/paritytech/substrate.git", branch = "polkadot-v1.0.0" }
substrate-state-trie-migration-rpc = { git = "https://github.com/paritytech/substrate.git", branch = "polkadot-v1.0.0" }
## These dependencies are used for runtime benchmarking
frame-benchmarking = { git = "https://github.com/paritytech/substrate.git", branch = "polkadot-v1.0.0" }
frame-benchmarking-cli = { git = "https://github.com/paritytech/substrate.git", branch = "polkadot-v1.0.0" }

## CLI
try-runtime-cli = { git = "https://github.com/paritytech/substrate.git", branch = "polkadot-v1.0.0" }
substrate-build-script-utils = { git = "https://github.com/paritytech/substrate.git", branch = "polkadot-v1.0.0" }


# The list of dependencies below (which can be both direct and indirect dependencies) are crates
# that are suspected to be CPU-intensive, and that are unlikely to require debugging (as some of
# their debug info might be missing) or to require to be frequently recompiled. We compile these
# dependencies with `opt-level=3` even in "dev" mode in order to make "dev" mode more usable.
# The majority of these crates are cryptographic libraries.
#
# Note that this does **not** affect crates that depend on Substrate. In other words, if you add
# a dependency on Substrate, you have to copy-paste this list in your own `Cargo.toml` (assuming
# that you want the same list). This list is only relevant when running `cargo build` from within
# the Substrate workspace.
#
# If you see an error mentioning "profile package spec ... did not match any packages", it
# probably concerns this list.
#
# This list is ordered alphabetically.
[profile.dev.package]
blake2 = { opt-level = 3 }
<<<<<<< HEAD
# blake2-rfc = { opt-level = 3 }
=======
>>>>>>> c2a2c93d
blake2b_simd = { opt-level = 3 }
chacha20poly1305 = { opt-level = 3 }
cranelift-codegen = { opt-level = 3 }
cranelift-wasm = { opt-level = 3 }
crc32fast = { opt-level = 3 }
crossbeam-deque = { opt-level = 3 }
# crossbeam-queue = { opt-level = 3 }
crypto-mac = { opt-level = 3 }
curve25519-dalek = { opt-level = 3 }
ed25519-dalek = { opt-level = 3 }
flate2 = { opt-level = 3 }
futures-channel = { opt-level = 3 }
hashbrown = { opt-level = 3 }
h2 = { opt-level = 3 }
hash-db = { opt-level = 3 }
hmac = { opt-level = 3 }
httparse = { opt-level = 3 }
integer-sqrt = { opt-level = 3 }
keccak = { opt-level = 3 }
librocksdb-sys = { opt-level = 3 }
libsecp256k1 = { opt-level = 3 }
libz-sys = { opt-level = 3 }
mio = { opt-level = 3 }
nalgebra = { opt-level = 3 }
num-bigint = { opt-level = 3 }
parking_lot = { opt-level = 3 }
parking_lot_core = { opt-level = 3 }
percent-encoding = { opt-level = 3 }
primitive-types = { opt-level = 3 }
ring = { opt-level = 3 }
rustls = { opt-level = 3 }
sha2 = { opt-level = 3 }
sha3 = { opt-level = 3 }
smallvec = { opt-level = 3 }
snow = { opt-level = 3 }
twox-hash = { opt-level = 3 }
uint = { opt-level = 3 }
x25519-dalek = { opt-level = 3 }
yamux = { opt-level = 3 }
zeroize = { opt-level = 3 }

[profile.release]
# Substrate runtime requires unwinding.
panic = "unwind"<|MERGE_RESOLUTION|>--- conflicted
+++ resolved
@@ -91,45 +91,6 @@
 sc-sysinfo = { git = "https://github.com/paritytech/substrate.git", branch = "polkadot-v1.0.0" }
 
 ## Frame
-<<<<<<< HEAD
-frame-executive = { git = "https://github.com/paritytech/substrate.git", branch = "polkadot-v0.9.37" }
-frame-support = { git = "https://github.com/paritytech/substrate.git", branch = "polkadot-v0.9.37" }
-frame-try-runtime = { git = "https://github.com/paritytech/substrate.git", branch = "polkadot-v0.9.37" }
-pallet-balances = { git = "https://github.com/paritytech/substrate.git", branch = "polkadot-v0.9.37" }
-pallet-session = { git = "https://github.com/paritytech/substrate.git", branch = "polkadot-v0.9.37" }
-pallet-im-online = { git = "https://github.com/paritytech/substrate.git", branch = "polkadot-v0.9.37" }
-pallet-grandpa = { git = "https://github.com/paritytech/substrate.git", branch = "polkadot-v0.9.37" }
-pallet-timestamp = { git = "https://github.com/paritytech/substrate.git", branch = "polkadot-v0.9.37" }
-pallet-transaction-payment = { git = "https://github.com/paritytech/substrate.git", branch = "polkadot-v0.9.37" }
-pallet-staking = { git = "https://github.com/paritytech/substrate.git", branch = "polkadot-v0.9.37" }
-pallet-staking-reward-curve = { git = "https://github.com/paritytech/substrate.git", branch = "polkadot-v0.9.37" }
-pallet-utility = { git = "https://github.com/paritytech/substrate.git", branch = "polkadot-v0.9.37" }
-pallet-scheduler = { git = "https://github.com/paritytech/substrate.git", branch = "polkadot-v0.9.37" }
-pallet-babe = { git = "https://github.com/paritytech/substrate.git", branch = "polkadot-v0.9.37" }
-pallet-authorship = { git = "https://github.com/paritytech/substrate.git", branch = "polkadot-v0.9.37" }
-pallet-indices = { git = "https://github.com/paritytech/substrate.git", branch = "polkadot-v0.9.37" }
-pallet-offences = { git = "https://github.com/paritytech/substrate.git", branch = "polkadot-v0.9.37" }
-pallet-treasury = { git = "https://github.com/paritytech/substrate.git", branch = "polkadot-v0.9.37" }
-pallet-collective = { git = "https://github.com/paritytech/substrate.git", branch = "polkadot-v0.9.37" }
-pallet-bounties = { git = "https://github.com/paritytech/substrate.git", branch = "polkadot-v0.9.37" }
-pallet-sudo = { git = "https://github.com/paritytech/substrate.git", branch = "polkadot-v0.9.37" }
-pallet-authority-discovery = { git = "https://github.com/paritytech/substrate.git", branch = "polkadot-v0.9.37" }
-pallet-tips = { git = "https://github.com/paritytech/substrate.git", branch = "polkadot-v0.9.37" }
-pallet-membership = { git = "https://github.com/paritytech/substrate.git", branch = "polkadot-v0.9.37" }
-pallet-elections-phragmen = { git = "https://github.com/paritytech/substrate.git", branch = "polkadot-v0.9.37" }
-pallet-bags-list = { git = "https://github.com/paritytech/substrate.git", branch = "polkadot-v0.9.37" }
-pallet-election-provider-multi-phase = { git = "https://github.com/paritytech/substrate.git", branch = "polkadot-v0.9.37" }
-frame-election-provider-support = { git = "https://github.com/paritytech/substrate.git", branch = "polkadot-v0.9.37" }
-pallet-democracy = { git = "https://github.com/paritytech/substrate.git", branch = "polkadot-v0.9.37" }
-pallet-mmr = { git = "https://github.com/paritytech/substrate.git", branch = "polkadot-v0.9.37" }
-pallet-multisig = { git = "https://github.com/paritytech/substrate.git", branch = "polkadot-v0.9.37" }
-pallet-child-bounties = { git = "https://github.com/paritytech/substrate.git", branch = "polkadot-v0.9.37" }
-pallet-preimage = { git = "https://github.com/paritytech/substrate.git", branch = "polkadot-v0.9.37" }
-pallet-nomination-pools = { git = "https://github.com/paritytech/substrate.git", branch = "polkadot-v0.9.37" }
-pallet-election-provider-support-benchmarking = { git = "https://github.com/paritytech/substrate.git", branch = "polkadot-v0.9.37" }
-substrate-wasm-builder = { git = "https://github.com/paritytech/substrate.git", branch = "polkadot-v0.9.37", version = "5.0.0-dev" }
-
-=======
 frame-support = { git = "https://github.com/paritytech/substrate.git", branch = "polkadot-v1.0.0" }
 frame-try-runtime = { git = "https://github.com/paritytech/substrate.git", branch = "polkadot-v1.0.0" }
 pallet-balances = { git = "https://github.com/paritytech/substrate.git", branch = "polkadot-v1.0.0" }
@@ -166,7 +127,6 @@
 pallet-election-provider-support-benchmarking = { git = "https://github.com/paritytech/substrate.git", branch = "polkadot-v1.0.0" }
 substrate-wasm-builder = { git = "https://github.com/paritytech/substrate.git", branch = "polkadot-v1.0.0" }
 pallet-identity = { git = "https://github.com/paritytech/substrate.git", branch = "polkadot-v1.0.0" }
->>>>>>> c2a2c93d
 
 
 ## RPCs
@@ -211,10 +171,6 @@
 # This list is ordered alphabetically.
 [profile.dev.package]
 blake2 = { opt-level = 3 }
-<<<<<<< HEAD
-# blake2-rfc = { opt-level = 3 }
-=======
->>>>>>> c2a2c93d
 blake2b_simd = { opt-level = 3 }
 chacha20poly1305 = { opt-level = 3 }
 cranelift-codegen = { opt-level = 3 }
