--- conflicted
+++ resolved
@@ -5,11 +5,7 @@
 use da_primitives::{
 	asdr::AppId, BlockLengthColumns, BlockLengthRows, BLOCK_CHUNK_SIZE, NORMAL_DISPATCH_RATIO,
 };
-<<<<<<< HEAD
 use frame_support::{dispatch::DispatchClass, weights::Weight};
-=======
-use frame_support::pallet_prelude::DispatchClass;
->>>>>>> a9636833
 use frame_system::{limits::BlockLength, pallet::DynamicBlockLength};
 #[cfg(feature = "std")]
 use serde::{Deserialize, Serialize};
@@ -295,7 +291,16 @@
 			Ok(replace(id, new_id))
 		})
 	}
-<<<<<<< HEAD
+
+	/// Check if the block weight is acceptable to execute the extrinsic
+	/// We check the current normal ratio weight of the block and compare it with the extrinsic weight
+	pub fn is_block_weight_acceptable() -> bool {
+		let current_weight = <frame_system::Pallet<T>>::block_weight();
+		let current_normal_weight = current_weight.get(DispatchClass::Normal);
+		let acceptable_limit = T::WeightInfo::submit_block_length_proposal().saturating_mul(2);
+
+		current_normal_weight.all_lte(acceptable_limit)
+	}
 }
 
 mod weight_helper {
@@ -309,16 +314,5 @@
 		let data_root_weight = T::WeightInfo::data_root(data_len);
 		let total_weight = basic_weight.saturating_add(data_root_weight);
 		(total_weight, DispatchClass::Normal)
-=======
-
-	/// Check if the block weight is acceptable to execute the extrinsic
-	/// We check the current normal ratio weight of the block and compare it with the extrinsic weight
-	pub fn is_block_weight_acceptable() -> bool {
-		let current_weight = <frame_system::Pallet<T>>::block_weight();
-		let current_normal_weight = current_weight.get(DispatchClass::Normal);
-		let acceptable_limit = T::WeightInfo::submit_block_length_proposal().saturating_mul(2);
-
-		current_normal_weight.all_lte(acceptable_limit)
->>>>>>> a9636833
 	}
 }